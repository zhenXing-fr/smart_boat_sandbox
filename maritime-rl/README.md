--- conflicted
+++ resolved
@@ -93,7 +93,6 @@
 
 ### Starting the Infrastructure
 
-<<<<<<< HEAD
 1. Start all services:
    ```bash
    ./script/start_services_sequential.sh
@@ -108,27 +107,6 @@
    - Airflow-postgres
    - Airflow-scheduler
    - Airflow-webserver
-=======
-For reliable startup of all services, use the sequential startup script:
-
-```bash
-./scripts/start_services_sequential.sh
-```
-
-This script starts the services in the optimal order, ensuring dependencies are healthy before starting dependent services:
-
-1. Zookeeper
-2. Kafka
-3. Schema Registry
-4. Kafka UI
-5. TimescaleDB
-6. pgAdmin
-7. Airflow Postgres
-8. Airflow Initialization
-9. Airflow Webserver & Scheduler
-
-> The script includes health checks and robust error handling to ensure reliable startup of complex dependencies.
->>>>>>> 8bd9a006
 
 ### Accessing the Services
 
@@ -147,7 +125,6 @@
   - Username: admin
   - Password: maritime_admin
 
-<<<<<<< HEAD
 Note run below script if airflow init fail
 ```
 docker exec -it airflow-webserver airflow users create \
@@ -157,59 +134,6 @@
   --role Admin \
   --email admin@maritime.com \
   --password maritime_admin
-=======
-### Database Management with pgAdmin
-
-The setup includes pgAdmin for easy database management:
-
-1. After starting services, configure pgAdmin connections automatically:
-   ```bash
-   ./scripts/setup_pgadmin_connections.sh
-   ```
-
-2. Access pgAdmin at http://localhost:5050 and log in
-   - The script creates connections to both TimescaleDB and Airflow databases
-   - You can browse tables, run queries, and visualize data
-
-### Troubleshooting Infrastructure Issues
-
-If you encounter issues with the infrastructure:
-
-1. For TimescaleDB issues:
-   ```bash
-   ./scripts/reset_timescaledb.sh
-   ```
-
-2. For detailed service logs:
-   ```bash
-   docker logs <service-name>
-   # Example: docker logs timescaledb
-   ```
-
-3. To restart a specific service:
-   ```bash
-   docker-compose -f docker/docker-compose.yml restart <service-name>
-   ```
-
-## Running the Data Pipeline
-
-### 1. Using Convenience Scripts
-
-The project includes scripts to easily start different components:
-
-```bash
-# Start infrastructure services and producers
-./scripts/start_producer.sh
-
-# Start Airflow for pipeline orchestration
-./scripts/start_airflow.sh
-
-# Start the visualization dashboard
-./scripts/start_dashboard.sh
-
-# Connect to TimescaleDB
-./scripts/psql.sh
->>>>>>> 8bd9a006
 ```
 
 ## Running the Data Pipeline
